--- conflicted
+++ resolved
@@ -1,10 +1,6 @@
 {
   "name": "@aileron/tabs",
-<<<<<<< HEAD
-  "version": "1.16.4",
-=======
   "version": "1.16.5",
->>>>>>> e04b874d
   "publishConfig": {
     "access": "public",
     "registry": "https://packages.aa.com/artifactory/api/npm/AA-internal-npm/"
@@ -40,11 +36,7 @@
     "directory": "src/components/tabs"
   },
   "dependencies": {
-<<<<<<< HEAD
-    "@aileron/shared": "1.16.4",
-=======
     "@aileron/shared": "1.16.5",
->>>>>>> e04b874d
     "lit": "^2.1.1",
     "tslib": "^2.3.1"
   },

{
  "name": "@aileron/text-input",
<<<<<<< HEAD
  "version": "1.16.4",
=======
  "version": "1.16.5",
>>>>>>> e04b874d
  "repository": {
    "type": "git",
    "url": "https://github.com/AAInternal/aileron.git",
    "directory": "src/components/text-input"
  },
  "author": "David Ozee",
  "homepage": "https://aileron.aa.com/",
  "bugs": {
    "email": "david.ozee@aa.com",
    "url": "https://github.com/AAInternal/aileron/issues"
  },
  "main": "dist/text-input.js",
  "module": "dist/text-input.js",
  "types": "dist/text-input.d.ts",
  "scripts": {
    "build": "rollup -c",
    "build:prod": "NODE_ENV=production npm run build && npm run build:types && npm run build:cem",
    "build:types": "rollup -i index.ts -o dist/text-input.d.ts -f es -p 'rollup-plugin-ts={tsconfig: \"tsconfig.types.json\"}'",
    "build:cem": "cem analyze --litelement --globs src/*.ts --outdir dist",
    "lint": "eslint --config ../../../.eslintrc.js --ignore-path ../../../.eslintignore --fix . --ext .ts",
    "lint:css": "jest --config ./jest.stylelint.config.js",
    "prebuild:prod": "npx del-cli dist",
    "postbuild:prod": "rollup -c rollup.cdn.config.js",
    "test": "jest --config jest.config.js --passWithNoTests",
    "start": "npm run watch",
    "watch": "npm run build -- --watch"
  },
  "files": [
    "dist"
  ],
  "dependencies": {
<<<<<<< HEAD
    "@aileron/icon": "1.16.4",
=======
    "@aileron/icon": "1.16.5",
>>>>>>> e04b874d
    "lit": "^2.1.1",
    "tslib": "^2.3.1"
  },
  "publishConfig": {
    "access": "public",
    "registry": "https://packages.aa.com/artifactory/api/npm/AA-internal-npm/"
  },
  "nx": {
    "tags": [
      "component",
      "text-input"
    ],
    "implicitDependencies": [
      "internal",
      "@aileron/styles"
    ],
    "targets": {
      "build": {
        "outputs": [
          "dist"
        ]
      }
    }
  },
  "jest": {
    "runner": "stylelint",
    "moduleFileExtensions": [
      "ts"
    ],
    "testMatch": [
      "**/*.styles.ts"
    ]
  },
  "customElements": "dist/custom-elements.json"
}<|MERGE_RESOLUTION|>--- conflicted
+++ resolved
@@ -1,10 +1,6 @@
 {
   "name": "@aileron/text-input",
-<<<<<<< HEAD
-  "version": "1.16.4",
-=======
   "version": "1.16.5",
->>>>>>> e04b874d
   "repository": {
     "type": "git",
     "url": "https://github.com/AAInternal/aileron.git",
@@ -36,11 +32,7 @@
     "dist"
   ],
   "dependencies": {
-<<<<<<< HEAD
-    "@aileron/icon": "1.16.4",
-=======
     "@aileron/icon": "1.16.5",
->>>>>>> e04b874d
     "lit": "^2.1.1",
     "tslib": "^2.3.1"
   },

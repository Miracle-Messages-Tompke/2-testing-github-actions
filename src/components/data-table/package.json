--- conflicted
+++ resolved
@@ -1,10 +1,6 @@
 {
   "name": "@aileron/data-table",
-<<<<<<< HEAD
-  "version": "1.16.4",
-=======
   "version": "1.16.5",
->>>>>>> e04b874d
   "author": "David Ozee",
   "homepage": "https://aileron.aa.com/",
   "bugs": {
@@ -36,13 +32,8 @@
     "watch": "npm run build -- --watch"
   },
   "dependencies": {
-<<<<<<< HEAD
-    "@aileron/icon": "1.16.4",
-    "@aileron/shared": "1.16.4",
-=======
     "@aileron/icon": "1.16.5",
     "@aileron/shared": "1.16.5",
->>>>>>> e04b874d
     "lit": "^2.1.1",
     "tslib": "^2.3.1"
   },

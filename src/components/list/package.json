{
  "name": "@aileron/list",
<<<<<<< HEAD
  "version": "1.16.4",
=======
  "version": "1.16.5",
>>>>>>> e04b874d
  "publishConfig": {
    "access": "public",
    "registry": "https://packages.aa.com/artifactory/api/npm/AA-internal-npm/"
  },
  "author": "Cody Touchet",
  "homepage": "https://aileron.aa.com/",
  "bugs": {
    "email": "david.ozee@aa.com",
    "url": "https://github.com/AAInternal/aileron/issues"
  },
  "main": "dist/list.js",
  "module": "dist/list.js",
  "types": "dist/list.d.ts",
  "repository": {
    "type": "git",
    "url": "https://github.com/AAInternal/aileron.git",
    "directory": "src/components/list"
  },
  "scripts": {
    "build": "rollup -c",
    "build:prod": "NODE_ENV=production npm run build && npm run build:types && npm run build:cem",
    "build:types": "rollup -i index.ts -o dist/list.d.ts -f es -p 'rollup-plugin-ts={tsconfig: \"tsconfig.types.json\"}'",
    "build:cem": "cem analyze --litelement --globs src/*.ts --outdir dist",
    "lint": "eslint --config ../../../.eslintrc.js --ignore-path ../../../.eslintignore --fix . --ext .ts",
    "lint:css": "jest --config ./jest.stylelint.config.js",
    "prebuild:prod": "npx del-cli dist",
    "postbuild:prod": "rollup -c rollup.cdn.config.js",
    "test": "jest --config jest.config.js --passWithNoTests",
    "start": "npm run watch",
    "watch": "npm run build -- --watch"
  },
  "dependencies": {
<<<<<<< HEAD
    "@aileron/icon": "1.16.4",
=======
    "@aileron/icon": "1.16.5",
>>>>>>> e04b874d
    "lit": "^2.1.1",
    "tslib": "^2.3.1"
  },
  "files": [
    "dist"
  ],
  "nx": {
    "tags": [
      "component",
      "list"
    ],
    "implicitDependencies": [
      "@aileron/styles"
    ],
    "targets": {
      "build": {
        "outputs": [
          "dist"
        ]
      }
    }
  },
  "jest": {
    "runner": "stylelint",
    "moduleFileExtensions": [
      "ts"
    ],
    "testMatch": [
      "**/*.styles.ts"
    ]
  },
  "customElements": "dist/custom-elements.json"
}<|MERGE_RESOLUTION|>--- conflicted
+++ resolved
@@ -1,10 +1,6 @@
 {
   "name": "@aileron/list",
-<<<<<<< HEAD
-  "version": "1.16.4",
-=======
   "version": "1.16.5",
->>>>>>> e04b874d
   "publishConfig": {
     "access": "public",
     "registry": "https://packages.aa.com/artifactory/api/npm/AA-internal-npm/"
@@ -37,11 +33,7 @@
     "watch": "npm run build -- --watch"
   },
   "dependencies": {
-<<<<<<< HEAD
-    "@aileron/icon": "1.16.4",
-=======
     "@aileron/icon": "1.16.5",
->>>>>>> e04b874d
     "lit": "^2.1.1",
     "tslib": "^2.3.1"
   },

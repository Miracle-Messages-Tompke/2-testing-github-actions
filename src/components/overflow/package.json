--- conflicted
+++ resolved
@@ -1,21 +1,13 @@
 {
   "name": "@aileron/overflow",
-<<<<<<< HEAD
-  "version": "1.16.4",
-=======
   "version": "1.16.5",
->>>>>>> e04b874d
   "repository": {
     "type": "git",
     "url": "https://github.com/AAInternal/aileron.git",
     "directory": "src/components/overflow"
   },
   "dependencies": {
-<<<<<<< HEAD
-    "@aileron/button": "1.16.4",
-=======
     "@aileron/button": "1.16.5",
->>>>>>> e04b874d
     "lit": "^2.1.1",
     "tslib": "^2.3.1"
   },

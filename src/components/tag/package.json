{
  "name": "@aileron/tag",
<<<<<<< HEAD
  "version": "1.16.4",
=======
  "version": "1.16.5",
>>>>>>> e04b874d
  "publishConfig": {
    "access": "public",
    "registry": "https://packages.aa.com/artifactory/api/npm/AA-internal-npm/"
  },
  "author": "David Ozee",
  "homepage": "https://aileron.aa.com/",
  "bugs": {
    "email": "david.ozee@aa.com",
    "url": "https://github.com/AAInternal/aileron/issues"
  },
  "main": "dist/tag.js",
  "module": "dist/tag.js",
  "types": "dist/tag.d.ts",
  "files": [
    "dist"
  ],
  "scripts": {
    "build": "rollup -c",
    "build:prod": "NODE_ENV=production npm run build && npm run build:types && npm run build:cem",
    "build:types": "rollup -i index.ts -o dist/tag.d.ts -f es -p 'rollup-plugin-ts={tsconfig: \"tsconfig.types.json\"}'",
    "build:cem": "cem analyze --litelement --globs src/*.ts --outdir dist",
    "lint": "eslint --config ../../../.eslintrc.js --ignore-path ../../../.eslintignore --fix . --ext .ts",
    "lint:css": "jest --config ./jest.stylelint.config.js",
    "prebuild:prod": "npx del-cli dist",
    "postbuild:prod": "rollup -c rollup.cdn.config.js",
    "test": "jest --config jest.config.js --passWithNoTests",
    "start": "npm run watch",
    "watch": "npm run build -- --watch"
  },
  "repository": {
    "type": "git",
    "url": "https://github.com/AAInternal/aileron.git",
    "directory": "src/components/tag"
  },
  "dependencies": {
    "lit": "^2.1.1",
    "tslib": "^2.3.1"
  },
  "nx": {
    "tags": [
      "component",
      "tag"
    ],
    "implicitDependencies": [
      "@aileron/styles"
    ],
    "targets": {
      "build": {
        "outputs": [
          "dist"
        ]
      }
    }
  },
  "jest": {
    "runner": "stylelint",
    "moduleFileExtensions": [
      "ts"
    ],
    "testMatch": [
      "**/*.styles.ts"
    ]
  },
  "customElements": "dist/custom-elements.json"
}<|MERGE_RESOLUTION|>--- conflicted
+++ resolved
@@ -1,10 +1,6 @@
 {
   "name": "@aileron/tag",
-<<<<<<< HEAD
-  "version": "1.16.4",
-=======
   "version": "1.16.5",
->>>>>>> e04b874d
   "publishConfig": {
     "access": "public",
     "registry": "https://packages.aa.com/artifactory/api/npm/AA-internal-npm/"

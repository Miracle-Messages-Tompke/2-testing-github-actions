--- conflicted
+++ resolved
@@ -1,10 +1,6 @@
 {
   "lerna": "5.1.4",
-<<<<<<< HEAD
-  "version": "1.16.4",
-=======
   "version": "1.16.5",
->>>>>>> e04b874d
   "useNx": true,
   "useWorkspaces": true,
   "changelogPreset": "angular",
